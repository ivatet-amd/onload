--- conflicted
+++ resolved
@@ -94,14 +94,9 @@
 
 * Ubuntu LTS 18.04, LTS 20.04, LTS 22.04
 * Debian 10, 11
-<<<<<<< HEAD
-* Redhat Enterprise Linux 7.9, 8.3, 8.4
-* Linux kernel in the range 4.15 - 5.17
-=======
 * Redhat Enterprise Linux 7.9, 8.1 - 8.7, 9.0 - 9.1
 * SuSE Linux Enterprise Server 15 SP1 - SP4
 * Linux kernel in the range 4.15 - 5.19
->>>>>>> f80802f1
 
 ## Support
 
